{
  "name": "watermelondb-demo-native",
  "version": "0.0.1",
  "private": true,
  "scripts": {
    "dev": "node node_modules/react-native/local-cli/cli.js start",
    "start:ios": "react-native run-ios",
    "start:android": "react-native run-android",
    "test": "jest"
  },
  "dependencies": {
    "@nozbe/watermelondb": "^0.6.0",
    "@nozbe/with-observables": "^1.0.0",
    "jsc-android": "224109.x.x",
    "react": "16.5.1",
    "react-native": "0.57.0",
    "react-native-prompt-android": "^0.3.3",
    "react-navigation": "^2.12.1"
  },
  "devDependencies": {
<<<<<<< HEAD
    "@babel/plugin-proposal-decorators": "7.0.0",
    "babel-jest": "23.6.0",
    "babel-preset-react-native": "^5",
=======
    "@babel/plugin-proposal-decorators": "7.0.0-beta.47",
    "babel-jest": "23.4.2",
    "metro-react-native-babel-preset": "^0.45.0",
>>>>>>> 9e2eb5d3
    "eslint": "^5.4.0",
    "eslint-config-airbnb": "^17.1.0",
    "eslint-config-prettier": "^3.0.1",
    "eslint-plugin-flowtype": "^2.50.0",
    "eslint-plugin-import": "^2.14.0",
    "eslint-plugin-jsx-a11y": "^6.1.1",
    "eslint-plugin-react": "^7.11.1",
    "jest": "23.6.0",
    "prettier-eslint-cli": "^4.7.1",
    "react-test-renderer": "16.5.1"
  },
  "jest": {
    "preset": "react-native"
  }
}<|MERGE_RESOLUTION|>--- conflicted
+++ resolved
@@ -18,15 +18,9 @@
     "react-navigation": "^2.12.1"
   },
   "devDependencies": {
-<<<<<<< HEAD
     "@babel/plugin-proposal-decorators": "7.0.0",
     "babel-jest": "23.6.0",
-    "babel-preset-react-native": "^5",
-=======
-    "@babel/plugin-proposal-decorators": "7.0.0-beta.47",
-    "babel-jest": "23.4.2",
     "metro-react-native-babel-preset": "^0.45.0",
->>>>>>> 9e2eb5d3
     "eslint": "^5.4.0",
     "eslint-config-airbnb": "^17.1.0",
     "eslint-config-prettier": "^3.0.1",
